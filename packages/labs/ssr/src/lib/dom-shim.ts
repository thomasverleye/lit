/**
 * @license
 * Copyright 2019 Google LLC
 * SPDX-License-Identifier: BSD-3-Clause
 */

/**
 * This module *minimally* implements the DOM interfaces needed for lit-html and
 * LitElement to boot. Since most of the implementation of lit-html and
 * LitElement are not actually used, we mostly just need to defining base
 * classes for extension, etc. We will have a roughly functioning
 * CustomElementRegistry however.
 */

import fetch from 'node-fetch';

/**
 * Constructs a fresh instance of the "window" vm context to use for evaluating
 * user SSR code. Includes a minimal shim of DOM APIs.
 *
 * @param includeJSBuiltIns Whether certain standard JS context globals like
 *  `console` and `setTimeout` should also be added to the global. Should
 *  generally only be true when adding window to a fresh VM context that
 *  starts with nothing.
 * @param props Additional properties to add to the window global
 */
export const getWindow = ({
  includeJSBuiltIns = false,
  props = {},
}): {[key: string]: unknown} => {
  const attributes: WeakMap<HTMLElement, Map<string, string>> = new WeakMap();
  const attributesForElement = (element: HTMLElement) => {
    let attrs = attributes.get(element);
    if (!attrs) {
      attributes.set(element, (attrs = new Map()));
    }
    return attrs;
  };

  class Element {}

  abstract class HTMLElement extends Element {
    get attributes() {
      return Array.from(attributesForElement(this)).map(([name, value]) => ({
        name,
        value,
      }));
    }
    abstract attributeChangedCallback?(
      name: string,
      old: string | null,
      value: string | null
    ): void;
    setAttribute(name: string, value: string) {
      attributesForElement(this).set(name, value);
    }
    removeAttribute(name: string) {
      attributesForElement(this).delete(name);
    }
    hasAttribute(name: string) {
      return attributesForElement(this).has(name);
    }
    attachShadow() {
      return {host: this};
    }
    getAttribute(name: string) {
      const value = attributesForElement(this).get(name);
      return value === undefined ? null : value;
    }
  }

  interface CustomHTMLElement {
    new (): HTMLElement;
    observedAttributes?: string[];
  }

  class ShadowRoot {}

  class Document {
    get adoptedStyleSheets() {
      return [];
    }
    createTreeWalker() {
      return {};
    }
    createTextNode() {
      return {};
    }
    createElement() {
      return {};
    }
  }

  class CSSStyleSheet {
    replace() {}
  }

  type CustomElementRegistration = {
    ctor: {new (): HTMLElement};
    observedAttributes: string[];
  };

  class CustomElementRegistry {
    private __definitions = new Map<string, CustomElementRegistration>();

    define(name: string, ctor: CustomHTMLElement) {
      this.__definitions.set(name, {
        ctor,
        observedAttributes:
          (ctor as CustomHTMLElement).observedAttributes ?? [],
      });
    }

    get(name: string) {
      const definition = this.__definitions.get(name);
      return definition && definition.ctor;
    }
  }

  const window = {
    Element,
    HTMLElement,
    Document,
    document: new Document(),
    CSSStyleSheet,
    ShadowRoot,
    CustomElementRegistry,
    customElements: new CustomElementRegistry(),
    btoa(s: string) {
      return Buffer.from(s, 'binary').toString('base64');
    },
    fetch: (url: URL, init: {}) => fetch(url, init),

    location: new URL('http://localhost'),
    MutationObserver: class {
      observe() {}
    },

    // No-op any async tasks
    requestAnimationFrame() {},
<<<<<<< HEAD
    setTimeout,
    clearTimeout() {},

    // Required for node-fetch
    Buffer,
=======
>>>>>>> a9b15910

    // Set below
    window: undefined as unknown,
    global: undefined as unknown,

    // User-provided globals, like `require`
    ...props,
  };

  window.window = window;
  window.global = window; // Required for node-fetch

  if (includeJSBuiltIns) {
    Object.assign(window, {
      // No-op any async tasks
      setTimeout() {},
      clearTimeout() {},
      // Required for node-fetch
      Buffer,
      console: {
        log(...args: unknown[]) {
          console.log(...args);
        },
        info(...args: unknown[]) {
          console.info(...args);
        },
        warn(...args: unknown[]) {
          console.warn(...args);
        },
        debug(...args: unknown[]) {
          console.debug(...args);
        },
        error(...args: unknown[]) {
          console.error(...args);
        },
        assert(bool: unknown, msg: string) {
          if (!bool) {
            throw new Error(msg);
          }
        },
      },
    });
  }

  return window;
};

export const installWindowOnGlobal = (props: {[key: string]: unknown} = {}) => {
  // Avoid installing the DOM shim if one already exists
  if (globalThis.window === undefined) {
    const window = getWindow({props});
    // Setup window to proxy all globals added to window to the node global
    window.window = new Proxy(window, {
      set(
        _target: {[key: string]: unknown},
        p: PropertyKey,
        value: unknown
      ): boolean {
        // eslint-disable-next-line @typescript-eslint/no-explicit-any
        (window as any)[p] = (globalThis as any)[p] = value;
        return true;
      },
    });
    // Copy initial window globals to node global
    Object.assign(globalThis, window);
  }
};<|MERGE_RESOLUTION|>--- conflicted
+++ resolved
@@ -138,14 +138,11 @@
 
     // No-op any async tasks
     requestAnimationFrame() {},
-<<<<<<< HEAD
     setTimeout,
     clearTimeout() {},
 
     // Required for node-fetch
     Buffer,
-=======
->>>>>>> a9b15910
 
     // Set below
     window: undefined as unknown,
