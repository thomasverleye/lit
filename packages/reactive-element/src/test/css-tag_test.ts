/**
 * @license
 * Copyright 2020 Google LLC
 * SPDX-License-Identifier: BSD-3-Clause
 */

import {
  css,
  CSSResult,
  unsafeCSS,
  supportsAdoptingStyleSheets,
<<<<<<< HEAD
  adoptStyles,
} from '../css-tag.js';
import {html, getComputedStyleValue, createShadowRoot} from './test-helpers.js';
=======
} from '../css-tag.js';
>>>>>>> 5227ca52
import {assert} from '@esm-bundle/chai';

suite('Styling', () => {
  suite('css tag', () => {
    test('stylesheet from same template literal without expressions are cached', () => {
      // Alias avoids syntax highlighting issues in editors
      const cssValue = css;
      const makeStyle = () => cssValue`foo`;
      const style1 = makeStyle();
      if (supportsAdoptingStyleSheets) {
        assert.isDefined(style1.styleSheet);
        assert.strictEqual(style1.styleSheet, style1.styleSheet);
        const style2 = makeStyle();
<<<<<<< HEAD
        assert.notStrictEqual(style1.styleSheet, style2.styleSheet);
=======
        // Equal because we cache stylesheets based on TemplateStringArrays
        assert.strictEqual(style1.styleSheet, style2.styleSheet);
>>>>>>> 5227ca52
      } else {
        assert.isUndefined(style1.styleSheet);
      }
    });

<<<<<<< HEAD
    test('css with same values produce unique stylesheets', () => {
=======
    test('stylesheet from same template literal with expressions are not cached', () => {
>>>>>>> 5227ca52
      // Alias avoids syntax highlighting issues in editors
      const cssValue = css;
      const makeStyle = () => cssValue`background: ${cssValue`blue`}`;
      const style1 = makeStyle();
      if (supportsAdoptingStyleSheets) {
        assert.isDefined(style1.styleSheet);
        assert.strictEqual(style1.styleSheet, style1.styleSheet);
        const style2 = makeStyle();
        assert.notStrictEqual(style1.styleSheet, style2.styleSheet);
      } else {
        assert.isUndefined(style1.styleSheet);
      }
    });

    test('unsafeCSS() always produces a new stylesheet', () => {
      const makeStyle = () => unsafeCSS(`foo`);
      const style1 = makeStyle();
      if (supportsAdoptingStyleSheets) {
        assert.isDefined(style1.styleSheet);
        assert.strictEqual(style1.styleSheet, style1.styleSheet);
        const style2 = makeStyle();
        assert.notStrictEqual(style1.styleSheet, style2.styleSheet);
      } else {
        assert.isUndefined(style1.styleSheet);
      }
    });

    test('`css` get styles throws when unsafe values are used', async () => {
      assert.throws(() => {
        css`
          div {
            border: ${`2px solid blue;` as any};
          }
        `;
      });
    });

    test('`css` allows real JavaScript numbers', async () => {
      const spacer = 2;
      // Alias avoids syntax highlighting issues in editors
      const cssValue = css;
      const result = cssValue`
        div {
          margin: ${spacer * 2}px;
        }
      `;
      assert.equal(result.cssText.replace(/\s/g, ''), 'div{margin:4px;}');
    });

    test('`CSSResult` cannot be constructed', async () => {
      // Note, this is done for security, instead use `css` or `unsafeCSS`
      assert.throws(() => {
        new (CSSResult as any)('throw', Symbol());
      });
    });

    test('`CSSResult` allows for String type coercion via toString()', async () => {
      const cssModule = css`
        .my-module {
          color: yellow;
        }
      `;
      // Coercion allows for reusage of css-tag outcomes in regular strings.
      // Example use case: apply cssModule as global page styles at
      // document.body level.
      const bodyStyles = `${cssModule}`;
      assert.equal(bodyStyles.replace(/\s/g, ''), '.my-module{color:yellow;}');
    });
  });

  suite('adopting styles', () => {
    let container: HTMLElement;

    setup(() => {
      container = document.createElement('div');
      document.body.appendChild(container);
    });

    teardown(() => {
      if (container && container.parentNode) {
        container.remove();
      }
    });

    test('adoptStyles sets styles in a shadowRoot', () => {
      const host = document.createElement('host-el');
      container.appendChild(host);
      const root = createShadowRoot(host);
      root.innerHTML = html`<div></div>`;
      const div = root.querySelector('div')!;
      adoptStyles(root, [
        css`
          div {
            border: 2px solid black;
          }
        `,
      ]);
      assert.equal(getComputedStyleValue(div), '2px');
    });

    test('adoptStyles resets styles in a shadowRoot', () => {
      const host = document.createElement('host-el');
      container.appendChild(host);
      const root = createShadowRoot(host);
      root.innerHTML = html`<div></div>`;
      const div = root.querySelector('div')!;
      adoptStyles(root, [
        css`
          div {
            border: 2px solid black;
          }
        `,
      ]);
      adoptStyles(root, []);
      assert.equal(getComputedStyleValue(div), '0px');
    });

    test('adoptStyles can preserve and add to styles in a shadowRoot', () => {
      const host = document.createElement('host-el');
      container.appendChild(host);
      const root = createShadowRoot(host);
      root.innerHTML = html`<div></div>`;
      const div = root.querySelector('div')!;
      adoptStyles(root, [
        css`
          div {
            border: 2px solid black;
          }
        `,
      ]);
      adoptStyles(root, [], true);
      assert.equal(getComputedStyleValue(div), '2px');
      adoptStyles(
        root,
        [
          css`
            div {
              border: 4px solid black;
            }
          `,
        ],
        true
      );
      assert.equal(getComputedStyleValue(div), '4px');
    });
  });
});<|MERGE_RESOLUTION|>--- conflicted
+++ resolved
@@ -9,13 +9,9 @@
   CSSResult,
   unsafeCSS,
   supportsAdoptingStyleSheets,
-<<<<<<< HEAD
   adoptStyles,
 } from '../css-tag.js';
 import {html, getComputedStyleValue, createShadowRoot} from './test-helpers.js';
-=======
-} from '../css-tag.js';
->>>>>>> 5227ca52
 import {assert} from '@esm-bundle/chai';
 
 suite('Styling', () => {
@@ -29,22 +25,14 @@
         assert.isDefined(style1.styleSheet);
         assert.strictEqual(style1.styleSheet, style1.styleSheet);
         const style2 = makeStyle();
-<<<<<<< HEAD
-        assert.notStrictEqual(style1.styleSheet, style2.styleSheet);
-=======
         // Equal because we cache stylesheets based on TemplateStringArrays
         assert.strictEqual(style1.styleSheet, style2.styleSheet);
->>>>>>> 5227ca52
       } else {
         assert.isUndefined(style1.styleSheet);
       }
     });
 
-<<<<<<< HEAD
-    test('css with same values produce unique stylesheets', () => {
-=======
     test('stylesheet from same template literal with expressions are not cached', () => {
->>>>>>> 5227ca52
       // Alias avoids syntax highlighting issues in editors
       const cssValue = css;
       const makeStyle = () => cssValue`background: ${cssValue`blue`}`;
